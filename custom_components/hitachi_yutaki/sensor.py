"""Sensor platform for Hitachi Yutaki."""

from __future__ import annotations

from collections import deque
from dataclasses import dataclass
from datetime import datetime
from statistics import mean, median
from time import time
from typing import Any, Final

from homeassistant.components.sensor import (
    SensorDeviceClass,
    SensorEntity,
    SensorEntityDescription,
    SensorStateClass,
)
from homeassistant.config_entries import ConfigEntry
from homeassistant.const import (
    PERCENTAGE,
    UnitOfElectricCurrent,
    UnitOfEnergy,
    UnitOfFrequency,
    UnitOfPressure,
    UnitOfTemperature,
    UnitOfVolumeFlowRate,
)
from homeassistant.core import HomeAssistant
from homeassistant.helpers.entity import DeviceInfo, EntityCategory
from homeassistant.helpers.entity_platform import AddEntitiesCallback
from homeassistant.helpers.typing import StateType
from homeassistant.helpers.update_coordinator import CoordinatorEntity

from .const import (
    CONF_VOLTAGE_ENTITY,
    COP_HISTORY_SIZE,
    COP_UPDATE_INTERVAL,
    DEVICE_CONTROL_UNIT,
    DEVICE_DHW,
    DEVICE_POOL,
    DEVICE_PRIMARY_COMPRESSOR,
    DEVICE_SECONDARY_COMPRESSOR,
    DOMAIN,
    MASK_COMPRESSOR,
    OPERATION_STATE_MAP,
<<<<<<< HEAD
    POWER_FACTOR,
    THREE_PHASE_FACTOR,
=======
>>>>>>> 727ade81
    UNIT_MODEL_S80,
    VOLTAGE_SINGLE_PHASE,
    VOLTAGE_THREE_PHASE,
    WATER_FLOW_TO_KGS,
    WATER_SPECIFIC_HEAT,
)
from .coordinator import HitachiYutakiDataCoordinator


@dataclass
class HitachiYutakiSensorEntityDescription(SensorEntityDescription):
    """Class describing Hitachi Yutaki sensor entities."""

    key: str
    device_class: SensorDeviceClass | None = None
    state_class: SensorStateClass | None = None
    native_unit_of_measurement: str | None = None
    entity_category: EntityCategory | None = None
    icon: str | None = None

    register_key: str | None = None
    needs_conversion: bool = False
    model_required: str | None = None
    translation_key: str | None = None
    description: str | None = None
    fallback_translation_key: str | None = None


TEMPERATURE_SENSORS: Final[tuple[HitachiYutakiSensorEntityDescription, ...]] = (
    HitachiYutakiSensorEntityDescription(
        key="outdoor_temp",
        translation_key="outdoor_temp",
        description="Outdoor ambient temperature measurement",
        device_class=SensorDeviceClass.TEMPERATURE,
        state_class=SensorStateClass.MEASUREMENT,
        native_unit_of_measurement=UnitOfTemperature.CELSIUS,
        register_key="outdoor_temp",
        needs_conversion=True,
    ),
    HitachiYutakiSensorEntityDescription(
        key="water_inlet_temp",
        translation_key="water_inlet_temp",
        description="Water inlet temperature measurement",
        device_class=SensorDeviceClass.TEMPERATURE,
        state_class=SensorStateClass.MEASUREMENT,
        native_unit_of_measurement=UnitOfTemperature.CELSIUS,
        register_key="water_inlet_temp",
        needs_conversion=True,
    ),
    HitachiYutakiSensorEntityDescription(
        key="water_outlet_temp",
        translation_key="water_outlet_temp",
        description="Water outlet temperature measurement",
        device_class=SensorDeviceClass.TEMPERATURE,
        state_class=SensorStateClass.MEASUREMENT,
        native_unit_of_measurement=UnitOfTemperature.CELSIUS,
        register_key="water_outlet_temp",
        needs_conversion=True,
    ),
    HitachiYutakiSensorEntityDescription(
        key="water_target_temp",
        translation_key="water_target_temp",
        description="Target water temperature",
        device_class=SensorDeviceClass.TEMPERATURE,
        state_class=SensorStateClass.MEASUREMENT,
        native_unit_of_measurement=UnitOfTemperature.CELSIUS,
        register_key="water_target_temp",
        needs_conversion=True,
    ),
)

DHW_SENSORS: Final[tuple[HitachiYutakiSensorEntityDescription, ...]] = (
    HitachiYutakiSensorEntityDescription(
        key="dhw_current_temp",
        translation_key="dhw_current_temperature",
        description="Current temperature of the domestic hot water",
        device_class=SensorDeviceClass.TEMPERATURE,
        state_class=SensorStateClass.MEASUREMENT,
        native_unit_of_measurement=UnitOfTemperature.CELSIUS,
        register_key="dhw_current_temp",
        needs_conversion=True,
    ),
)

POOL_SENSORS: Final[tuple[HitachiYutakiSensorEntityDescription, ...]] = (
    HitachiYutakiSensorEntityDescription(
        key="pool_current_temp",
        translation_key="pool_current_temperature",
        description="Current temperature of the pool",
        device_class=SensorDeviceClass.TEMPERATURE,
        state_class=SensorStateClass.MEASUREMENT,
        native_unit_of_measurement=UnitOfTemperature.CELSIUS,
        register_key="pool_current_temp",
        needs_conversion=True,
    ),
)

CONTROL_UNIT_SENSORS: Final[tuple[HitachiYutakiSensorEntityDescription, ...]] = (
    HitachiYutakiSensorEntityDescription(
        key="water_flow",
        translation_key="water_flow",
        description="Current water flow rate through the system",
        device_class=None,
        state_class=SensorStateClass.MEASUREMENT,
        native_unit_of_measurement=UnitOfVolumeFlowRate.CUBIC_METERS_PER_HOUR,
        register_key="water_flow",
        needs_conversion=True,
        entity_category=EntityCategory.DIAGNOSTIC,
    ),
    HitachiYutakiSensorEntityDescription(
        key="pump_speed",
        translation_key="pump_speed",
        description="Current speed of the water circulation pump",
        device_class=None,
        state_class=SensorStateClass.MEASUREMENT,
        native_unit_of_measurement=PERCENTAGE,
        register_key="pump_speed",
        entity_category=EntityCategory.DIAGNOSTIC,
    ),
    HitachiYutakiSensorEntityDescription(
        key="power_consumption",
        translation_key="power_consumption",
        description="Total electrical energy consumed by the unit",
        device_class=SensorDeviceClass.ENERGY,
        state_class=SensorStateClass.TOTAL_INCREASING,
        native_unit_of_measurement=UnitOfEnergy.KILO_WATT_HOUR,
        register_key="power_consumption",
        entity_category=EntityCategory.DIAGNOSTIC,
    ),
    HitachiYutakiSensorEntityDescription(
        key="alarm_code",
        translation_key="alarm_code",
        description="Alarm code",
        device_class=None,
        state_class=None,
        register_key="alarm_code",
        entity_category=EntityCategory.DIAGNOSTIC,
    ),
    HitachiYutakiSensorEntityDescription(
        key="compressor_cycle_time",
        translation_key="compressor_cycle_time",
        description="Average time between compressor starts",
        device_class=SensorDeviceClass.DURATION,
        state_class=SensorStateClass.MEASUREMENT,
        native_unit_of_measurement="min",
        register_key="system_status",
        entity_category=EntityCategory.DIAGNOSTIC,
        icon="mdi:timer-outline",
    ),
    HitachiYutakiSensorEntityDescription(
        key="operation_state",
        translation_key="operation_state",
        description="Current operation state of the heat pump",
        register_key="operation_state",
        entity_category=EntityCategory.DIAGNOSTIC,
        icon="mdi:state-machine",
    ),
)

PERFORMANCE_SENSORS: Final[tuple[HitachiYutakiSensorEntityDescription, ...]] = (
    HitachiYutakiSensorEntityDescription(
        key="cop",
        translation_key="cop",
        description="Coefficient of Performance",
        device_class=None,
        state_class=SensorStateClass.MEASUREMENT,
        register_key="system_status",
        entity_category=EntityCategory.DIAGNOSTIC,
        icon="mdi:heat-pump",
    ),
)

PRIMARY_COMPRESSOR_SENSORS: Final[tuple[HitachiYutakiSensorEntityDescription, ...]] = (
    HitachiYutakiSensorEntityDescription(
        key="compressor_frequency",
        translation_key="compressor_frequency",
        description="Current operating frequency of the compressor",
        icon="mdi:sine-wave",
        device_class=None,
        state_class=SensorStateClass.MEASUREMENT,
        native_unit_of_measurement=UnitOfFrequency.HERTZ,
        register_key="compressor_frequency",
        entity_category=EntityCategory.DIAGNOSTIC,
    ),
    HitachiYutakiSensorEntityDescription(
        key="compressor_current",
        translation_key="compressor_current",
        description="Current electrical consumption of the compressor",
        device_class=SensorDeviceClass.CURRENT,
        state_class=SensorStateClass.MEASUREMENT,
        native_unit_of_measurement=UnitOfElectricCurrent.AMPERE,
        register_key="compressor_current",
        entity_category=EntityCategory.DIAGNOSTIC,
    ),
    HitachiYutakiSensorEntityDescription(
        key="compressor_tg_gas_temp",
        translation_key="compressor_tg_gas_temp",
        description="Gas temperature",
        device_class=SensorDeviceClass.TEMPERATURE,
        state_class=SensorStateClass.MEASUREMENT,
        native_unit_of_measurement=UnitOfTemperature.CELSIUS,
        register_key="compressor_tg_gas_temp",
        needs_conversion=True,
        entity_category=EntityCategory.DIAGNOSTIC,
    ),
    HitachiYutakiSensorEntityDescription(
        key="compressor_ti_liquid_temp",
        translation_key="compressor_ti_liquid_temp",
        description="Liquid temperature",
        device_class=SensorDeviceClass.TEMPERATURE,
        state_class=SensorStateClass.MEASUREMENT,
        native_unit_of_measurement=UnitOfTemperature.CELSIUS,
        register_key="compressor_ti_liquid_temp",
        needs_conversion=True,
        entity_category=EntityCategory.DIAGNOSTIC,
    ),
    HitachiYutakiSensorEntityDescription(
        key="compressor_td_discharge_temp",
        translation_key="compressor_td_discharge_temp",
        description="Discharge temperature",
        device_class=SensorDeviceClass.TEMPERATURE,
        state_class=SensorStateClass.MEASUREMENT,
        native_unit_of_measurement=UnitOfTemperature.CELSIUS,
        register_key="compressor_td_discharge_temp",
        needs_conversion=True,
        entity_category=EntityCategory.DIAGNOSTIC,
    ),
    HitachiYutakiSensorEntityDescription(
        key="compressor_te_evaporator_temp",
        translation_key="compressor_te_evaporator_temp",
        description="Evaporator temperature",
        device_class=SensorDeviceClass.TEMPERATURE,
        state_class=SensorStateClass.MEASUREMENT,
        native_unit_of_measurement=UnitOfTemperature.CELSIUS,
        register_key="compressor_te_evaporator_temp",
        needs_conversion=True,
        entity_category=EntityCategory.DIAGNOSTIC,
    ),
    HitachiYutakiSensorEntityDescription(
        key="compressor_evi_indoor_expansion_valve_opening",
        translation_key="compressor_evi_indoor_expansion_valve_opening",
        description="Indoor expansion valve opening",
        device_class=None,
        state_class=SensorStateClass.MEASUREMENT,
        native_unit_of_measurement=PERCENTAGE,
        register_key="compressor_evi_indoor_expansion_valve_opening",
        entity_category=EntityCategory.DIAGNOSTIC,
    ),
    HitachiYutakiSensorEntityDescription(
        key="compressor_evo_outdoor_expansion_valve_opening",
        translation_key="compressor_evo_outdoor_expansion_valve_opening",
        description="Outdoor expansion valve opening",
        device_class=None,
        state_class=SensorStateClass.MEASUREMENT,
        native_unit_of_measurement=PERCENTAGE,
        register_key="compressor_evo_outdoor_expansion_valve_opening",
        entity_category=EntityCategory.DIAGNOSTIC,
    ),
)

SECONDARY_COMPRESSOR_SENSORS: Final[
    tuple[HitachiYutakiSensorEntityDescription, ...]
] = (
    HitachiYutakiSensorEntityDescription(
        key="r134a_discharge_temp",
        translation_key="r134a_discharge_temp",
        description="Temperature of the R134a refrigerant at compressor discharge",
        device_class=SensorDeviceClass.TEMPERATURE,
        state_class=SensorStateClass.MEASUREMENT,
        native_unit_of_measurement=UnitOfTemperature.CELSIUS,
        register_key="r134a_discharge_temp",
        needs_conversion=True,
        model_required=UNIT_MODEL_S80,
        entity_category=EntityCategory.DIAGNOSTIC,
    ),
    HitachiYutakiSensorEntityDescription(
        key="r134a_suction_temp",
        translation_key="r134a_suction_temp",
        description="Temperature of the R134a refrigerant at compressor suction",
        device_class=SensorDeviceClass.TEMPERATURE,
        state_class=SensorStateClass.MEASUREMENT,
        native_unit_of_measurement=UnitOfTemperature.CELSIUS,
        register_key="r134a_suction_temp",
        needs_conversion=True,
        model_required=UNIT_MODEL_S80,
        entity_category=EntityCategory.DIAGNOSTIC,
    ),
    HitachiYutakiSensorEntityDescription(
        key="r134a_discharge_pressure",
        translation_key="r134a_discharge_pressure",
        description="Pressure of the R134a refrigerant at compressor discharge",
        device_class=SensorDeviceClass.PRESSURE,
        state_class=SensorStateClass.MEASUREMENT,
        native_unit_of_measurement=UnitOfPressure.MBAR,
        register_key="r134a_discharge_pressure",
        needs_conversion=True,
        model_required=UNIT_MODEL_S80,
        entity_category=EntityCategory.DIAGNOSTIC,
    ),
    HitachiYutakiSensorEntityDescription(
        key="r134a_suction_pressure",
        translation_key="r134a_suction_pressure",
        description="Pressure of the R134a refrigerant at compressor suction",
        device_class=SensorDeviceClass.PRESSURE,
        state_class=SensorStateClass.MEASUREMENT,
        native_unit_of_measurement=UnitOfPressure.MBAR,
        register_key="r134a_suction_pressure",
        needs_conversion=True,
        model_required=UNIT_MODEL_S80,
        entity_category=EntityCategory.DIAGNOSTIC,
    ),
    HitachiYutakiSensorEntityDescription(
        key="r134a_compressor_frequency",
        translation_key="r134a_compressor_frequency",
        description="Operating frequency of the R134a compressor",
        icon="mdi:sine-wave",
        device_class=None,
        state_class=SensorStateClass.MEASUREMENT,
        native_unit_of_measurement=UnitOfFrequency.HERTZ,
        register_key="r134a_compressor_frequency",
        model_required=UNIT_MODEL_S80,
        entity_category=EntityCategory.DIAGNOSTIC,
    ),
    HitachiYutakiSensorEntityDescription(
        key="r134a_compressor_current",
        translation_key="r134a_compressor_current",
        description="Electrical current drawn by the R134a compressor",
        device_class=SensorDeviceClass.CURRENT,
        state_class=SensorStateClass.MEASUREMENT,
        native_unit_of_measurement=UnitOfElectricCurrent.AMPERE,
        register_key="r134a_compressor_current",
        needs_conversion=True,
        model_required=UNIT_MODEL_S80,
        entity_category=EntityCategory.DIAGNOSTIC,
    ),
)


async def async_setup_entry(
    hass: HomeAssistant,
    entry: ConfigEntry,
    async_add_entities: AddEntitiesCallback,
) -> None:
    """Set up the sensors."""
    coordinator: HitachiYutakiDataCoordinator = hass.data[DOMAIN][entry.entry_id]

    entities: list[HitachiYutakiSensor] = []

    # Add temperature sensors (always added as they are basic measurements)
    entities.extend(
        HitachiYutakiSensor(
            coordinator=coordinator,
            description=description,
            device_info=DeviceInfo(
                identifiers={(DOMAIN, f"{entry.entry_id}_{DEVICE_CONTROL_UNIT}")},
            ),
        )
        for description in TEMPERATURE_SENSORS
    )

    if coordinator.has_dhw():
        entities.extend(
            HitachiYutakiSensor(
                coordinator=coordinator,
                description=description,
                device_info=DeviceInfo(
                    identifiers={(DOMAIN, f"{entry.entry_id}_{DEVICE_DHW}")},
                ),
            )
            for description in DHW_SENSORS
        )

    if coordinator.has_pool():
        entities.extend(
            HitachiYutakiSensor(
                coordinator=coordinator,
                description=description,
                device_info=DeviceInfo(
                    identifiers={(DOMAIN, f"{entry.entry_id}_{DEVICE_POOL}")},
                ),
            )
            for description in POOL_SENSORS
        )

    # Add control unit sensors based on configuration
    entities.extend(
        HitachiYutakiSensor(
            coordinator=coordinator,
            description=description,
            device_info=DeviceInfo(
                identifiers={(DOMAIN, f"{entry.entry_id}_{DEVICE_CONTROL_UNIT}")},
            ),
        )
        for description in CONTROL_UNIT_SENSORS
    )

    # Add primary compressor sensors
    entities.extend(
        HitachiYutakiSensor(
            coordinator=coordinator,
            description=description,
            device_info=DeviceInfo(
                identifiers={(DOMAIN, f"{entry.entry_id}_{DEVICE_PRIMARY_COMPRESSOR}")},
            ),
        )
        for description in PRIMARY_COMPRESSOR_SENSORS
    )

    # Add R134a sensors only if unit is S80 and they are relevant
    if coordinator.is_s80_model():
        entities.extend(
            HitachiYutakiSensor(
                coordinator=coordinator,
                description=description,
                device_info=DeviceInfo(
                    identifiers={
                        (DOMAIN, f"{entry.entry_id}_{DEVICE_SECONDARY_COMPRESSOR}")
                    },
                ),
            )
            for description in SECONDARY_COMPRESSOR_SENSORS
        )

    # Add performance sensors
    entities.extend(
        HitachiYutakiSensor(
            coordinator=coordinator,
            description=description,
            device_info=DeviceInfo(
                identifiers={(DOMAIN, f"{entry.entry_id}_{DEVICE_CONTROL_UNIT}")},
            ),
        )
        for description in PERFORMANCE_SENSORS
    )

    async_add_entities(entities)


class HitachiYutakiSensor(
    CoordinatorEntity[HitachiYutakiDataCoordinator], SensorEntity
):
    """Representation of a Hitachi Yutaki Sensor."""

    entity_description: HitachiYutakiSensorEntityDescription

    def __init__(
        self,
        coordinator: HitachiYutakiDataCoordinator,
        description: HitachiYutakiSensorEntityDescription,
        device_info: DeviceInfo,
    ) -> None:
        """Initialize the sensor."""
        super().__init__(coordinator)
        self.entity_description = description
        self._attr_unique_id = f"{coordinator.slave}_{description.key}"
        self._attr_device_info = device_info
        self._attr_has_entity_name = True

        # Initialiser les variables pour le calcul du temps de cycle
        if description.key == "compressor_cycle_time":
            self._last_start_time: datetime | None = None
            self._cycle_times: list[float] = []
            self._compressor_running = False

        # Initialiser l'historique pour le COP
        if description.key == "cop":
            self._measurements = deque(maxlen=COP_HISTORY_SIZE)
            self._last_measurement = 0

    def _calculate_electrical_power(self, current: float) -> float:
        """Calculate electrical power in kW based on current and power supply type."""
        # Get voltage from entity if configured, otherwise use default
        default_voltage = (
            VOLTAGE_SINGLE_PHASE
            if self.coordinator.power_supply == "single"
            else VOLTAGE_THREE_PHASE
        )

        voltage_entity_id = self.coordinator.config_entry.data.get(CONF_VOLTAGE_ENTITY)
        if voltage_entity_id:
            voltage_state = self.hass.states.get(voltage_entity_id)
            if voltage_state and voltage_state.state not in (
                None,
                "unknown",
                "unavailable",
            ):
                try:
                    voltage = float(voltage_state.state)
                except ValueError:
                    voltage = default_voltage
            else:
                voltage = default_voltage
        else:
            voltage = default_voltage

        if self.coordinator.power_supply == "single":
            # Single phase: P = U * I * cos φ
            return (voltage * current * POWER_FACTOR) / 1000
        else:
            # Three phase: P = U * I * cos φ * √3
            return (voltage * current * POWER_FACTOR * THREE_PHASE_FACTOR) / 1000

    def _calculate_cop_values(self) -> tuple[float | None, float | None]:
        """Calculate thermal and electrical power for COP."""
        if self.coordinator.data is None:
            return None, None

        # Check if compressor is running
        system_status = self.coordinator.data.get("system_status")
        if system_status is None or not bool(system_status & MASK_COMPRESSOR):
            return None, None

        water_inlet = self.coordinator.data.get("water_inlet_temp")
        water_outlet = self.coordinator.data.get("water_outlet_temp")
        water_flow = self.coordinator.data.get("water_flow")
        compressor_current = self.coordinator.data.get("compressor_current")

        if None in (water_inlet, water_outlet, water_flow, compressor_current):
            return None, None

        # Convert temperatures
        water_inlet = self.coordinator.convert_temperature(water_inlet)
        water_outlet = self.coordinator.convert_temperature(water_outlet)
        water_flow = water_flow / 10  # Convert to m³/h

        # Calculate thermal power (kW)
        water_flow_kgs = water_flow * WATER_FLOW_TO_KGS
        delta_t = water_outlet - water_inlet
        thermal_power = water_flow_kgs * WATER_SPECIFIC_HEAT * delta_t

        # Calculate electrical power (kW)
        electrical_power = self._calculate_electrical_power(compressor_current)

        # Add secondary compressor power for S80 models
        if self.coordinator.is_s80_model():
            r134a_current = self.coordinator.data.get("r134a_compressor_current")
            if r134a_current is not None:
                r134a_current = r134a_current / 10
                electrical_power += self._calculate_electrical_power(r134a_current)

        return thermal_power, electrical_power

    @property
    def native_value(self) -> StateType:
        """Return the state of the sensor."""
        if (
            self.coordinator.data is None
            or self.entity_description.register_key is None
        ):
            return None

        value = self.coordinator.data.get(self.entity_description.register_key)
        if value is None:
            return None

        # Specific logic for operation state sensor
        if self.entity_description.key == "operation_state":
            return f"operation_state_{OPERATION_STATE_MAP.get(value, 'unknown')}"

        # Specific logic for compressor cycle time sensor
        if self.entity_description.key == "compressor_cycle_time":
            compressor_running = bool(value & MASK_COMPRESSOR)

            # Detect compressor start
            if compressor_running and not self._compressor_running:
                current_time = datetime.now()
                if self._last_start_time is not None:
                    cycle_time = (
                        current_time - self._last_start_time
                    ).total_seconds() / 60
                    self._cycle_times.append(cycle_time)
                    # Keep only the last 10 cycles
                    if len(self._cycle_times) > 10:
                        self._cycle_times.pop(0)
                self._last_start_time = current_time

            self._compressor_running = compressor_running

            # Calculate average cycle time
            if self._cycle_times:
                return round(mean(self._cycle_times), 1)
            return None

        # Convert value if needed
        if self.entity_description.needs_conversion:
            if self.entity_description.device_class == SensorDeviceClass.TEMPERATURE:
                return self.coordinator.convert_temperature(value)
            elif self.entity_description.device_class == SensorDeviceClass.PRESSURE:
                return self.coordinator.convert_pressure(value)
            elif self.entity_description.key == "water_flow":
                return value / 10  # Convert to m³/h
            elif "r134a_current" in self.entity_description.key:
                return value / 10  # Convert to A

        # Specific logic for COP calculation
        if self.entity_description.key == "cop":
            # Check if compressor is running
            system_status = self.coordinator.data.get("system_status")
            if system_status is None or not bool(system_status & MASK_COMPRESSOR):
                return None

            current_time = time()

            # Add new measurement every minute
            if current_time - self._last_measurement >= COP_UPDATE_INTERVAL:
                thermal_power, electrical_power = self._calculate_cop_values()
                if (
                    thermal_power is not None
                    and electrical_power is not None
                    and electrical_power > 0
                ):
                    self._measurements.append(thermal_power / electrical_power)
                self._last_measurement = current_time

            # Calculate median COP if we have measurements
            if self._measurements:
                return round(median(self._measurements), 2)
            return None

        return value

    @property
    def extra_state_attributes(self) -> dict[str, Any] | None:
        """Return the state attributes of the sensor."""
        if self.entity_description.key == "alarm_code":
            value = self.coordinator.data.get(self.entity_description.register_key)
            if value is not None:
                alarm_code = str(value)
                return {
                    "code": alarm_code,
<<<<<<< HEAD
                    "description": f"alarm_code_{alarm_code}",  # Home Assistant gérera automatiquement le fallback
=======
                    "description": f"alarm_code_{alarm_code}",
>>>>>>> 727ade81
                }
        return None<|MERGE_RESOLUTION|>--- conflicted
+++ resolved
@@ -43,11 +43,8 @@
     DOMAIN,
     MASK_COMPRESSOR,
     OPERATION_STATE_MAP,
-<<<<<<< HEAD
     POWER_FACTOR,
     THREE_PHASE_FACTOR,
-=======
->>>>>>> 727ade81
     UNIT_MODEL_S80,
     VOLTAGE_SINGLE_PHASE,
     VOLTAGE_THREE_PHASE,
@@ -678,10 +675,6 @@
                 alarm_code = str(value)
                 return {
                     "code": alarm_code,
-<<<<<<< HEAD
-                    "description": f"alarm_code_{alarm_code}",  # Home Assistant gérera automatiquement le fallback
-=======
                     "description": f"alarm_code_{alarm_code}",
->>>>>>> 727ade81
                 }
         return None