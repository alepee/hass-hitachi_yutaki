# Changelog

All notable changes to this project will be documented in this file.

The format is based on [Keep a Changelog](https://keepachangelog.com/en/1.0.0/),
and this project adheres to [Semantic Versioning](https://semver.org/spec/v2.0.0.html).

## [Unreleased]

### Fixed
<<<<<<< HEAD
- Fixed aberrant COP (Coefficient of Performance) values by implementing comprehensive data validation and intelligent unit detection for power sensors
- Added robust validation for all input parameters: temperature ranges (-10°C to 80°C), water flow rates (0.1 to 10.0 m³/h), temperature differences (0.5 to 30 K), power ranges (0.1 to 50.0 kW thermal, 0.1 to 20.0 kW electrical), and final COP values (0.5 to 8.0)
- Implemented automatic power unit detection (W vs kW) using `unit_of_measurement` attribute with intelligent fallback detection based on value ranges
- Added validation for energy accumulation to prevent calculation errors in COP measurements
- Enhanced debug logging for unit detection, validation failures, and COP calculations

### Changed
- Improved COP calculation accuracy by rejecting invalid data instead of producing incorrect values
- Enhanced support for external power and voltage sensors with automatic unit detection
- Updated power unit handling to seamlessly support both W and kW sensors
=======
- Options flow: avoid providing `default=None` to entity selectors to prevent the UI error "Entity None is neither a valid entity ID nor a valid UUID" when opening Options. ([#109](https://github.com/alepee/hass-hitachi_yutaki/issues/109))
- Options flow: stop storing the `config_entry` on the options flow instance to comply with Home Assistant deprecation and silence the warning that will become an error in 2025.12. ([#109](https://github.com/alepee/hass-hitachi_yutaki/issues/109))
>>>>>>> 62bc4021

## [1.9.2] - 2025-09-05

### Fixed
- Fixed pymodbus compatibility issue with Home Assistant 2025.9.0+ by implementing automatic version detection for the device/slave parameter. The integration now works with both pymodbus < 3.10.0 (using `slave` parameter) and pymodbus >= 3.10.0 (using `device_id` parameter), ensuring compatibility across all Home Assistant versions. ([#97](https://github.com/alepee/hass-hitachi_yutaki/issues/97))

## [1.9.1] - 2025-07-22

### Changed
- Improved error handling in the data update coordinator to consistently create a repair issue in Home Assistant for any Modbus or network communication error.

### Fixed
- Resolved an issue where a loss of IP connectivity to the Modbus gateway could cause the integration to crash or behave unexpectedly. The integration now correctly handles network errors (`OSError`), ensuring that all entities become `unavailable` and properly recover once the connection is restored. ([#76](https://github.com/alepee/hass-hitachi_yutaki/issues/76))

## [1.9.0] - 2025-07-07

### Added
- New sensor to monitor the gateway's synchronization state (`Synchronized`, `Desynchronized`, `Initializing`).
- Pre-flight check during setup and updates to verify gateway synchronization status. This creates a persistent notification ("Repair") if the gateway is desynchronized, guiding the user to resolve the issue.

### Changed
- Improved startup resilience. The integration now caches the heat pump's configuration during the first successful setup. This ensures that all devices and entities are registered during subsequent Home Assistant startups, even if the heat pump is temporarily offline.

### Fixed
- Resolved a critical issue where all integration entities would disappear if the heat pump was offline when Home Assistant started. Entities will now appear as `unavailable` until the connection is restored.

## [1.8.2] - 2025-06-26

### Fixed
- Corrected the HACS installation link in `README.md` to ensure it redirects correctly.

### Changed
- Updated development dependencies, including `ruff` to v0.12.0.

## [1.8.1] - 2025-05-12

### Added
- New "Anti-legionella Cycle" button entity to manually start a high temperature anti-legionella treatment cycle.
- New binary sensor entity (`antilegionella_cycle`) indicating if an anti-legionella cycle is currently running.

### Changed
- Removed unused or redundant Domestic Hot Water (DHW) entities: DHW current temperature sensor, DHW target temperature number, DHW power switch, high demand switch, and periodic anti-legionella switch.
- Improved English and French translations for new entities and advanced configuration (water inlet/outlet temperature entities).

## [1.8.0] - 2025-05-11

### Changed
- The integration now allows configuration with central control modes Air (1), Water (2), or Total (3). Only Local (0) is forbidden.
- Error messages and documentation updated to reflect this change.
- The documentation now recommends using Air (1) mode for most installations.
- Support for Hitachi Yutampo R32 machines (requires 'Total' (3) mode).
- Bump ruff from 0.11.2 to 0.11.8 ([#50](https://github.com/alepee/hass-hitachi_yutaki/pull/50))
- Updated development dependencies and minor fixes.

## [1.7.1] - 2025-03-27

### Changed
- Replaced standard DHW preset with heat pump mode
- Migrated from Pylint to Ruff for code linting
- Updated development dependencies (Ruff to 0.11.2, pre-commit to 4.2.0)

### Added
- Added ffmpeg dependency to development environment

## [1.7.0] - 2025-03-19

### Added
- Implemented WaterHeaterEntity for Domestic Hot Water (DHW) control
- Better integration with Home Assistant UI for water heater controls
- Support for standard operation modes: off, standard, and high demand

## [1.6.1] - 2025-03-10

### Fixed
- Fixed issue with multiple heat pumps not generating unique entity IDs
- Added config entry ID to all entity unique IDs to ensure uniqueness across multiple instances

## [1.6.0] - 2025-02-06

### Added
- New thermal energy monitoring sensors:
  - Real-time thermal power output (kW)
  - Daily thermal energy production with midnight auto-reset (kWh)
  - Total cumulative thermal energy production (kWh)
- Detailed monitoring attributes:
  - Temperature differential and water flow tracking
  - Average power calculation over measurement periods
  - Precise measurement timing with compressor state tracking
- Full translations for all new features in French and English

## [1.5.2] - 2025-01-16

### Changed
- Optimized default sensor visibility based on configuration and relevance for standard users

## [1.5.1] - 2025-01-16

### Fixed
- Compatibility with latest pymodbus API

## [1.5.0] - 2025-01-16

### Added
- Improved logging for COP calculation and system state monitoring

### Changed
- Updated pymodbus dependency to match Home Assistant's version
- Optimized COP calculation parameters for better accuracy

## [1.5.0-b7] - 2025-01-12

### Added
- Added quality indicators for COP measurements (no_data, insufficient_data, preliminary, optimal)
- Added translations for COP quality indicators in French and English

### Fixed
- Fixed sample size and interval for more accurate COP calculation

## [1.5.0-b6] - 2025-01-06

### Fixed
- Fixed COP calculation by applying water flow conversion (raw value was used instead of m³/h)

## [1.5.0-b5] - 2025-01-03
### Fixed
- Fixed COP calculation by removing incorrect water flow division
- Added more detailed debug logging for thermal power calculation

## [1.5.0-b4] - 2025-01-02

### Added
- Added runtime and rest time sensors for both compressors
- Added detailed logging for power calculations
- Added debug information for thermal power calculation
- Added comprehensive logging for COP measurements and accumulation

### Changed
- Moved cycle time sensors to compressor devices for better organization
- Optimized COP calculation with more detailed debug information
- Simplified sensor code by moving value validation to conversion methods

### Fixed
- Fixed temperature conversion for special values (0xFFFF)
- Fixed water flow value scaling
- Fixed double conversion issue for temperature and pressure sensors
- Fixed connectivity sensor state calculation

### Added
- Added detailed logging for power calculations
- Added debug information for thermal power calculation
- Added comprehensive logging for COP measurements and accumulation

## [1.5.0-b3] - 2024-12-19

### Added
- Added external temperature entities configuration for more accurate COP calculations
- Added support for two COP calculation methods:
  - Moving median over 10 measurements when using external temperature sensors
  - Energy accumulation over 15 minutes when using internal sensors

### Changed
- Modified configuration flow to include temperature entity selection
- Improved COP calculation accuracy with external temperature sensors
- Refactored sensor code to reduce complexity and improve maintainability

### Documentation
- Updated configuration documentation with new temperature entity options
- Added explanation of COP calculation methods in the documentation

## [1.5.0-b2] - 2024-12-18

### Added
- Added power meter entity configuration option for more accurate COP calculations
- Added support for external power meter in sensor calculations

### Changed
- Modified configuration flow to include power meter entity selection
- Updated COP calculations to use power meter readings when available
- Enhanced power consumption accuracy with direct power meter readings

### Documentation
- Updated README with power meter configuration instructions
- Added power meter entity option in configuration documentation

## [1.5.0-b1] - 2024-12-14

### Added
- Added voltage entity configuration option for more accurate power calculations
- Introduced new configuration schemas for gateway, power supply and advanced settings
- Added support for custom voltage entity in sensor calculations

### Changed
- Modified configuration flow to include voltage entity selection
- Updated power consumption calculations to use voltage entity when available
- Enhanced system configuration flexibility with new voltage setup options

## [1.5.0-b0] - 2024-12-13

### Added
- New COP (Coefficient of Performance) sensor with real-time calculation
- Power supply type configuration (single-phase/three-phase)
- Enhanced power calculations for S80 models with dual compressor support

### Changed
- Improved power consumption calculations with smoothing algorithm
- Updated configuration options to include power supply type
- Enhanced accuracy of energy measurements

## [1.4.2] - 2024-12-11

### Changed
- Improved operation state sensor with more descriptive state values

## [1.4.1] - 2024-12-11

### Changed
- Downgraded pymodbus dependency to 3.6.9 to match Home Assistant's modbus integration

## [1.4.0] - 2024-12-11

### Added
- New diagnostic sensor "Operation State" showing detailed heat pump operation mode
- New diagnostic sensor "Compressor Cycle Time" measuring average time between compressor starts

### Changed
- Updated French and English translations for new sensors

## [1.3.4] - 2024-12-05

### Changed
- Removed unnecessary dependency to Home Assistant's modbus integration since we only use pymodbus library

## [1.3.3] - 2024-12-05

### Fixed
- Changed temperature conversion to use integers instead of floats as documented by Hitachi
- Fixed Pylint warnings by implementing missing abstract methods in ClimateEntity

## [1.3.2] - 2024-11-29

### Fixed
- Fixed unique_id generation in switch and number entities to prevent mismatched entities

## [1.3.1] - 2024-11-29

### Fixed
- Fixed register key double prefixing issue in switch and number entities causing some controls to fail

## [1.3.0] - 2024-11-29

### Removed
- Removed climate entity for DHW control in favor of more appropriate water heater entity type

## [1.2.0] - 2024-11-29

### Added
- Added new compressor diagnostic sensors:
  - Gas Temperature (TG)
  - Liquid Temperature (TI)
  - Discharge Temperature (TD)
  - Evaporator Temperature (TE)
  - Indoor Expansion Valve Opening (EVI)
  - Outdoor Expansion Valve Opening (EVO)

## [1.1.1] - 2024-11-29

### Fixed
- Fixed alarm code descriptions not loading

## [1.1.0] - 2024-11-28

### Added
- Added detailed error descriptions for all alarm codes
- Improved alarm code sensor to display both code and description

## [1.0.0] - 2024-11-05

### Added
- Initial release of the Hitachi Yutaki integration
- Basic configuration flow with connection validation
- Multi-language support (English and French)
- Automatic model detection and feature discovery
- Support for Yutaki S, S Combi, S80, and M models
- Climate control features:
  - Power control per circuit
  - Operation mode selection (Heat/Cool/Auto)
  - Target temperature adjustment
  - Comfort/Eco presets
  - Outdoor Temperature Compensation (OTC)
- DHW (Domestic Hot Water) control:
  - Power control
  - Target temperature adjustment
  - Boost mode
  - Anti-legionella function
  - High demand mode
- Pool heating control (if configured)
- Monitoring features:
  - Temperature sensors (outdoor, water inlet/outlet, circuits, DHW)
  - Component status (compressors, pumps, heaters)
  - Compressor frequencies and currents
  - Power consumption
  - Alarm codes
- Advanced configuration options:
  - Circuit-specific settings
  - Thermostat configuration
  - OTC calculation methods
  - ECO mode offsets
- Special features for S80 model:
  - Secondary compressor monitoring
  - R134a circuit sensors

### Changed
- N/A (Initial release)

### Deprecated
- N/A (Initial release)

### Removed
- N/A (Initial release)

### Fixed
- N/A (Initial release)

### Security
- Validation of Modbus connection parameters
- Proper error handling for Modbus communication<|MERGE_RESOLUTION|>--- conflicted
+++ resolved
@@ -8,7 +8,6 @@
 ## [Unreleased]
 
 ### Fixed
-<<<<<<< HEAD
 - Fixed aberrant COP (Coefficient of Performance) values by implementing comprehensive data validation and intelligent unit detection for power sensors
 - Added robust validation for all input parameters: temperature ranges (-10°C to 80°C), water flow rates (0.1 to 10.0 m³/h), temperature differences (0.5 to 30 K), power ranges (0.1 to 50.0 kW thermal, 0.1 to 20.0 kW electrical), and final COP values (0.5 to 8.0)
 - Implemented automatic power unit detection (W vs kW) using `unit_of_measurement` attribute with intelligent fallback detection based on value ranges
@@ -19,10 +18,8 @@
 - Improved COP calculation accuracy by rejecting invalid data instead of producing incorrect values
 - Enhanced support for external power and voltage sensors with automatic unit detection
 - Updated power unit handling to seamlessly support both W and kW sensors
-=======
 - Options flow: avoid providing `default=None` to entity selectors to prevent the UI error "Entity None is neither a valid entity ID nor a valid UUID" when opening Options. ([#109](https://github.com/alepee/hass-hitachi_yutaki/issues/109))
 - Options flow: stop storing the `config_entry` on the options flow instance to comply with Home Assistant deprecation and silence the warning that will become an error in 2025.12. ([#109](https://github.com/alepee/hass-hitachi_yutaki/issues/109))
->>>>>>> 62bc4021
 
 ## [1.9.2] - 2025-09-05
 
